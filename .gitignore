out
node_modules
<<<<<<< HEAD
.DS_Store
Thumbs.db
=======
*.log
>>>>>>> 5be96fbf
<|MERGE_RESOLUTION|>--- conflicted
+++ resolved
@@ -1,8 +1,5 @@
 out
 node_modules
-<<<<<<< HEAD
 .DS_Store
 Thumbs.db
-=======
-*.log
->>>>>>> 5be96fbf
+*.log